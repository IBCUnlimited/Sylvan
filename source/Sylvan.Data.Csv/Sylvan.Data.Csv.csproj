﻿<Project Sdk="Microsoft.NET.Sdk">

  <PropertyGroup>
    <TargetFrameworks>netstandard2.0;netstandard2.1</TargetFrameworks>
<<<<<<< HEAD
    <Version>0.4.4</Version>
=======
    <Version>0.4.5</Version>
>>>>>>> 5011d1fd
    <Description>A .NET library for reading and writing delimited CSV data.</Description>
    <PackageTags>csv;delimited;datareader;async</PackageTags>    
    <Nullable>enable</Nullable>
    <GenerateDocumentationFile>true</GenerateDocumentationFile>
  </PropertyGroup>
  <ItemGroup>
    <Compile Include="../Sylvan.Data/SchemaTable.cs" />
  </ItemGroup>
</Project><|MERGE_RESOLUTION|>--- conflicted
+++ resolved
@@ -2,11 +2,7 @@
 
   <PropertyGroup>
     <TargetFrameworks>netstandard2.0;netstandard2.1</TargetFrameworks>
-<<<<<<< HEAD
-    <Version>0.4.4</Version>
-=======
     <Version>0.4.5</Version>
->>>>>>> 5011d1fd
     <Description>A .NET library for reading and writing delimited CSV data.</Description>
     <PackageTags>csv;delimited;datareader;async</PackageTags>    
     <Nullable>enable</Nullable>
