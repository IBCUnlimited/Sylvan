using System;
<<<<<<< HEAD
using System.Collections.Generic;
using System.Data;
using System.IO;
using System.Linq;
using System.Text;
=======
using System.Data.Common;
using System.IO;
>>>>>>> 5011d1fd
using System.Threading.Tasks;
using Xunit;

namespace Sylvan.Data.Csv
{
	public class CsvDataReaderTests
	{
		[Fact]
		public async Task Simple()
		{
			using (var reader = File.OpenText("Data\\Simple.csv"))
			{
				var csv = await CsvDataReader.CreateAsync(reader);
				Assert.Equal(4, csv.FieldCount);
				Assert.True(csv.HasRows);
				Assert.Equal(0, csv.RowNumber);
				Assert.Equal("Id", csv.GetName(0));
				Assert.Equal("Name", csv.GetName(1));
				Assert.Equal("Value", csv.GetName(2));
				Assert.Equal("Date", csv.GetName(3));
				Assert.True(await csv.ReadAsync());
				Assert.Equal(1, csv.RowNumber);
				Assert.Equal("1", csv[0]);
				Assert.Equal("John", csv[1]);
				Assert.Equal("Low", csv[2]);
				Assert.Equal("2000-11-11", csv[3]);
				Assert.True(await csv.ReadAsync());
				Assert.Equal(2, csv.RowNumber);
				Assert.Equal("2", csv[0]);
				Assert.Equal("Jane", csv[1]);
				Assert.Equal("High", csv[2]);
				Assert.Equal("1989-03-14", csv[3]);
				Assert.False(await csv.ReadAsync());
			}
		}
		const string BinaryValue1 = "Hello, world!";
		const string BinaryValue2 = "abcdefghijklmnopqrstuvwxyzabcdefghijklmnopqrstuvwxyzabcdefghijklmnopqrstuvwxyzabcdefghijklmnopqrstuvwxyz";


		[Fact]
		public async Task Binary()
		{
			using (var reader = File.OpenText("Data\\Binary.csv"))
			{
				var csv = await CsvDataReader.CreateAsync(reader);
				csv.Read();
				var id = csv.GetInt32(0);
				byte[] buffer = new byte[16];
				var len = csv.GetBytes(1, 0, buffer, 0, 2);
				Assert.Equal(2, len);
				len += csv.GetBytes(1, len, buffer, (int)len, 14);
				Assert.Equal(BinaryValue1.Length, len);
				var expected = Encoding.ASCII.GetBytes(BinaryValue1);
				Assert.Equal(expected, buffer.Take((int)len));
				csv.Read();

				var p = 0;
				len = 0;
				var sw = new StringWriter();
				while ((len = csv.GetBytes(1, p, buffer, 0, buffer.Length)) != 0)
				{
					p += (int)len;
					sw.Write(Encoding.ASCII.GetString(buffer, 0, (int)len));
				}
				var str = sw.ToString();
				Assert.Equal(BinaryValue2, str);
			}
		}

		[Fact]
		public async Task BinaryValues()
		{
			using (var reader = File.OpenText("Data\\Binary.csv"))
			{
				var schema = new TypedCsvSchema();
				schema.Add(1, typeof(byte[]));
				var opts = new CsvDataReaderOptions() { Schema = schema };
				var csv = await CsvDataReader.CreateAsync(reader, opts);
				csv.Read();
				var vals = new object[2];
				csv.GetValues(vals);
				var expected = Encoding.ASCII.GetBytes(BinaryValue1);
				Assert.Equal(expected, (byte[])vals[1]);
				csv.Read();
				csv.GetValues(vals);
				expected = Encoding.ASCII.GetBytes(BinaryValue2);
				Assert.Equal(expected, (byte[])vals[1]);
			}
		}

		[Fact]
		public async Task PartialRecord()
		{
			using (var reader = File.OpenText("Data\\PartialRecord.csv"))
			{
				var csv = await CsvDataReader.CreateAsync(reader);
				Assert.Equal(4, csv.FieldCount);
				Assert.True(csv.HasRows);
				Assert.Equal(0, csv.RowNumber);
				Assert.True(await csv.ReadAsync());
				Assert.Equal(1, csv.RowNumber);
				Assert.Equal("1", csv[0]);
				Assert.Equal("John", csv[1]);
				Assert.False(csv.IsDBNull(2));
				Assert.Equal("Low", csv[2]);
				Assert.True(csv.IsDBNull(3));
				Assert.Equal("", csv[3]);
			}
		}

		[Fact]
		public async Task Quoted()
		{
			using (var reader = File.OpenText("Data\\Quote.csv"))
			{
				var csv = await CsvDataReader.CreateAsync(reader);
				Assert.Equal(5, csv.FieldCount);
				Assert.True(csv.HasRows);
				Assert.Equal(0, csv.RowNumber);
				Assert.Equal("Id", csv.GetName(0));
				Assert.Equal("Name", csv.GetName(1));
				Assert.Equal("Value", csv.GetName(2));
				Assert.Equal("Date", csv.GetName(3));
				Assert.Equal("Original, Origin", csv.GetName(4));
				Assert.True(await csv.ReadAsync());
				Assert.Equal(1, csv.RowNumber);
				Assert.Equal("1", csv[0]);
				Assert.Equal("John", csv[1]);
				Assert.Equal("Very\r\nLow\r\n", csv[2]);
				Assert.Equal("2000-11-11", csv[3]);
				Assert.True(await csv.ReadAsync());
				Assert.Equal(2, csv.RowNumber);
				Assert.Equal("2", csv[0]);
				Assert.Equal("Jane", csv[1]);
				Assert.Equal("\"High\"", csv[2]);
				Assert.Equal("1989-03-14", csv[3]);
				Assert.True(await csv.ReadAsync());
				Assert.Equal(3, csv.RowNumber);
				Assert.Equal("3", csv[0]);
				Assert.Equal("Comma", csv[1]);
				Assert.Equal("Quite, Common", csv[2]);
				Assert.Equal("2020-05-29", csv[3]);
				Assert.Equal("", csv[4]);
				Assert.False(await csv.ReadAsync());
			}
		}

		[Fact]
		public async Task NoHeaders()
		{
			using (var reader = File.OpenText("Data\\DataOnly.csv"))
			{
				var csv = await CsvDataReader.CreateAsync(reader, new CsvDataReaderOptions { HasHeaders = false });
				Assert.Equal(4, csv.FieldCount);
				Assert.True(csv.HasRows);
				Assert.Equal(0, csv.RowNumber);
				Assert.Equal("", csv.GetName(0));
				Assert.Throws<IndexOutOfRangeException>(() => csv.GetOrdinal("Id"));
				Assert.True(await csv.ReadAsync());
				Assert.Equal(1, csv.RowNumber);
				Assert.Equal("1", csv[0]);
				Assert.Equal("John", csv[1]);
				Assert.Equal("Low", csv[2]);
				Assert.Equal("2000-11-11", csv[3]);
				Assert.True(await csv.ReadAsync());
				Assert.Equal(2, csv.RowNumber);
				Assert.Equal("2", csv[0]);
				Assert.Equal("Jane", csv[1]);
				Assert.Equal("High", csv[2]);
				Assert.Equal("1989-03-14", csv[3]);
				Assert.False(await csv.ReadAsync());
			}
		}

		[Fact]
		public async Task NoHeadersWithSchema()
		{
			var schema = new ExcelHeaders();
			var opts = 
				new CsvDataReaderOptions {
					HasHeaders = false,
					Schema = schema 
				};

			using (var reader = File.OpenText("Data\\DataOnly.csv"))
			{
				var csv = await CsvDataReader.CreateAsync(reader, opts);
				Assert.Equal(4, csv.FieldCount);
				Assert.True(csv.HasRows);
				Assert.Equal(0, csv.RowNumber);
				Assert.Equal("C", csv.GetName(2));
				Assert.Equal(3, csv.GetOrdinal("D"));
				Assert.Equal("A", csv.GetName(0));
				Assert.Throws<IndexOutOfRangeException>(() => csv.GetOrdinal("Id"));
				Assert.True(await csv.ReadAsync());
				Assert.Equal(1, csv.RowNumber);
				Assert.Equal("1", csv[0]);
				Assert.Equal("John", csv[1]);
				Assert.Equal("Low", csv[2]);
				Assert.Equal("2000-11-11", csv[3]);
				Assert.True(await csv.ReadAsync());
				Assert.Equal(2, csv.RowNumber);
				Assert.Equal("2", csv[0]);
				Assert.Equal("Jane", csv[1]);
				Assert.Equal("High", csv[2]);
				Assert.Equal("1989-03-14", csv[3]);
				Assert.False(await csv.ReadAsync());
			}
		}


		[Theory]
		[InlineData("Id,Name,Value,Date")]
		[InlineData("Id,Name,Value,Date\n")]
		[InlineData("Id,Name,Value,Date\r\n")]
		public async Task HeadersOnly(string data)
		{
			using (var reader = new StringReader(data)) { 
				var csv = await CsvDataReader.CreateAsync(reader);
				Assert.Equal(4, csv.FieldCount);
				Assert.False(csv.HasRows);
				Assert.Equal(0, csv.RowNumber);
				Assert.Equal("Id", csv.GetName(0));
				Assert.Equal("Name", csv.GetName(1));
				Assert.Equal("Value", csv.GetName(2));
				Assert.Equal("Date", csv.GetName(3));
				Assert.False(await csv.ReadAsync());
			}
		}

		[Fact]
		public async Task TestBig()
		{
			var tr = TestData.GetTextReader();
			string str = null;

			var csv = await CsvDataReader.CreateAsync(tr);
			while (await csv.ReadAsync())
			{
				var s = csv.GetString(0);
				var v = csv.GetInt32(0);
				var n = csv.GetString(10);

				for (int i = 0; i < csv.FieldCount; i++)
				{
					str = csv.GetString(i);
				}
				var v1 = csv.GetInt32(20);
			}
			// there was previously a bug, where the last value was read as "103\n".
			Assert.Equal("103", str);
		}

		[Fact]
		public void Sync()
		{
			using (var reader = File.OpenText("Data\\Simple.csv"))
			{
				var csv = CsvDataReader.Create(reader);
				Assert.Equal(4, csv.FieldCount);
				Assert.True(csv.HasRows);
				Assert.Equal(0, csv.RowNumber);
				Assert.Equal("Id", csv.GetName(0));
				Assert.Equal("Name", csv.GetName(1));
				Assert.Equal("Value", csv.GetName(2));
				Assert.Equal("Date", csv.GetName(3));
				Assert.True(csv.Read());
				Assert.Equal(1, csv.RowNumber);
				Assert.Equal("1", csv[0]);
				Assert.Equal("John", csv[1]);
				Assert.Equal("Low", csv[2]);
				Assert.Equal("2000-11-11", csv[3]);
				Assert.True(csv.Read());
				Assert.Equal(2, csv.RowNumber);
				Assert.Equal("2", csv[0]);
				Assert.Equal("Jane", csv[1]);
				Assert.Equal("High", csv[2]);
				Assert.Equal("1989-03-14", csv[3]);
				Assert.False(csv.Read());
			}
		}

		[Fact]
		public void Broken()
		{
			using (var reader = File.OpenText("Data\\Broken.csv"))
			{
				var csv = CsvDataReader.Create(reader);
				Assert.Equal(2, csv.FieldCount);
				Assert.True(csv.HasRows);
				Assert.Equal(0, csv.RowNumber);
				Assert.Equal("A", csv.GetName(0));
				Assert.Equal("B", csv.GetName(1));
				Assert.True(csv.Read());
				Assert.Equal(1, csv.RowNumber);
				Assert.Equal("ab", csv[0]);
				Assert.Equal("c", csv[1]);
				Assert.True(csv.Read());
				Assert.Equal(2, csv.RowNumber);
				Assert.Equal("d\"e\"f", csv[0]);
				Assert.Equal("gh\"i", csv[1]);
				Assert.False(csv.Read());
			}
		}

		[Fact]
		public void CustomSchema()
		{
			using var sr = TestData.GetTextReader();
			var schema = new TypedCsvSchema();
			schema.Add("UID", typeof(int));
			var csv = CsvDataReader.Create(sr, new CsvDataReaderOptions { Schema = schema });
		}

		[Fact]
		public void GetColumnSchema()
		{
			using (var reader = File.OpenText("Data\\Simple.csv"))
			{
				var csv = CsvDataReader.Create(reader);
				var cols = csv.GetColumnSchema();

				var names = new[] { "Id", "Name", "Value", "Date" };
				for (int i = 0; i < cols.Count; i++)
				{
					Assert.Equal(names[i], cols[i].ColumnName);
					Assert.Equal(typeof(string), cols[i].DataType);
				}
			}
		}

<<<<<<< HEAD
		[Fact]
		public void GetSchemaTable()
		{
			using (var reader = File.OpenText("Data\\Simple.csv"))
			{
				var csv = CsvDataReader.Create(reader);
				var schema = csv.GetSchemaTable();

				var names = new[] { "Id", "Name", "Value", "Date" };
				for (int i = 0; i < schema.Rows.Count; i++)
				{
					var row = schema.Rows[i];
					Assert.Equal(names[i], (string)row["ColumnName"]);
					Assert.Equal(typeof(string), (Type)row["DataType"]);
				}
			}
		}

		[Fact]
		public void Enumerator()
		{
			using (var reader = File.OpenText("Data\\Simple.csv"))
			{
				var csv = CsvDataReader.Create(reader);
				int c = 0;
				foreach (IDataRecord row in csv)
				{
					c++;
					Assert.Same(row, csv);
				}
				Assert.Equal(2, c);
			}
		}

		[Fact]
		public void Create()
		{
			Assert.ThrowsAsync<ArgumentNullException>(() => CsvDataReader.CreateAsync(null));
		}

		[Fact]
		public void NoHeaders()
		{
			Assert.Throws<CsvMissingHeadersException>(() => CsvDataReader.Create(new StringReader("")));
		}

		[Fact]
		public void BufferTooSmall()
		{
			var opts = new CsvDataReaderOptions() { BufferSize = 128 };
			using var tr = File.OpenText("Data\\Binary.csv");
			var csv = CsvDataReader.Create(tr, opts);
			csv.Read();
			Assert.Throws<CsvRecordTooLargeException>(() => csv.Read());
		}

		[Fact]
		public void NextResult()
		{
			using var tr = File.OpenText("Data\\Binary.csv");
			var csv = CsvDataReader.Create(tr);
			Assert.False(csv.NextResult());
			Assert.False(csv.Read());
		}

		[Fact]
		public async Task NextResultAsync()
		{
			using var tr = File.OpenText("Data\\Binary.csv");
			var csv = CsvDataReader.Create(tr);
			Assert.False(await csv.NextResultAsync());
			Assert.False(await csv.ReadAsync());
		}

		CsvDataReader GetTypedReader()
		{
			var tr = File.OpenText("Data\\Types.csv");
			var schema = new TypedCsvSchema();
			schema.Add("Byte", typeof(byte));
			schema.Add("Int16", typeof(short));
			schema.Add("Int32", typeof(int));
			schema.Add("Int64", typeof(long));
			schema.Add("Char", typeof(char));
			schema.Add("String", typeof(string));
			schema.Add("Bool", typeof(bool));
			schema.Add("Float", typeof(float));
			schema.Add("Double", typeof(double));
			schema.Add("DateTime", typeof(DateTime));
			schema.Add("Decimal", typeof(decimal));
			schema.Add("Guid", typeof(Guid));

			var opts = new CsvDataReaderOptions() { Schema = schema };

			return CsvDataReader.Create(tr, opts);
		}

		[Fact]
		public void Types()
		{
			var csv = GetTypedReader();
			csv.Read();
			var rowData = new object[csv.FieldCount];
			var count = csv.GetValues(rowData);
			var types = new HashSet<string>();
			for (var i = 0; i < csv.FieldCount; i++)
			{
				Assert.True(types.Add(csv.GetDataTypeName(i)));
			}
			Assert.Equal(rowData.Length, count);
			foreach (var obj in rowData)
			{
				Assert.NotNull(obj);
=======
		class ExcelHeaders : ICsvSchemaProvider
		{
			public DbColumn GetColumn(string name, int ordinal)
			{
				return new ExcelColumn("" + (char)('A' + ordinal), ordinal);
			}

			class ExcelColumn : DbColumn
			{
				public ExcelColumn(string name, int ordinal)
				{
					this.ColumnName = name;
					this.ColumnOrdinal = ordinal;
				}
>>>>>>> 5011d1fd
			}
		}

		[Fact]
<<<<<<< HEAD
		public void TextReader()
		{
			using var tr = File.OpenText("Data\\Binary.csv");
			var csv = CsvDataReader.Create(tr);
			var buf = new char[32];
			while (csv.Read())
			{
				var idx = 0;
				int len;
				while ((len = (int) csv.GetChars(1, idx, buf, 0, buf.Length)) != 0)
				{
					idx += len;
				}

				Assert.True(idx > 0);
			}
		}

		[Fact]
		public void LineEndings()
		{
			using var tr = new StringReader("Id\r1\r\n2\n3\n\r");
			var csv = CsvDataReader.Create(tr);
			Assert.Equal("Id", csv.GetName(0));
			Assert.True(csv.Read());
			Assert.Equal("1", csv.GetString(0));
			Assert.True(csv.Read());
			Assert.Equal("2", csv.GetString(0));
			Assert.True(csv.Read());
			Assert.Equal("3", csv.GetString(0));
			Assert.True(csv.Read());
			Assert.Equal("", csv.GetString(0));
			Assert.False(csv.Read());
		}

		[Fact]
		public void MiscCoverage()
		{
			using var tr = new StringReader("Id,Name,Value");
			var csv = CsvDataReader.Create(tr);
			Assert.False(csv.HasRows);
			Assert.Equal(0, csv.Depth);
			Assert.False(csv.IsClosed);
			Assert.Equal(-1, csv.RecordsAffected);
=======
		public void DupeHeaderFix()
		{
			var data = "a,b,c,d,e,e";

			var fixSchema = new ExcelHeaders();
			var opts = new CsvDataReaderOptions { Schema = fixSchema };

			var csv = CsvDataReader.Create(new StringReader(data), opts);
			Assert.Equal(6, csv.FieldCount);

>>>>>>> 5011d1fd
		}
	}
}<|MERGE_RESOLUTION|>--- conflicted
+++ resolved
@@ -1,14 +1,8 @@
 using System;
-<<<<<<< HEAD
-using System.Collections.Generic;
-using System.Data;
+using System.Data.Common;
 using System.IO;
 using System.Linq;
 using System.Text;
-=======
-using System.Data.Common;
-using System.IO;
->>>>>>> 5011d1fd
 using System.Threading.Tasks;
 using Xunit;
 
@@ -340,7 +334,36 @@
 			}
 		}
 
-<<<<<<< HEAD
+		class ExcelHeaders : ICsvSchemaProvider
+		{
+			public DbColumn GetColumn(string name, int ordinal)
+			{
+				return new ExcelColumn("" + (char)('A' + ordinal), ordinal);
+			}
+
+			class ExcelColumn : DbColumn
+			{
+				public ExcelColumn(string name, int ordinal)
+				{
+					this.ColumnName = name;
+					this.ColumnOrdinal = ordinal;
+				}
+			}
+		}
+
+		[Fact]
+		public void DupeHeaderFix()
+		{
+			var data = "a,b,c,d,e,e";
+
+			var fixSchema = new ExcelHeaders();
+			var opts = new CsvDataReaderOptions { Schema = fixSchema };
+
+			var csv = CsvDataReader.Create(new StringReader(data), opts);
+			Assert.Equal(6, csv.FieldCount);
+
+		}
+
 		[Fact]
 		public void GetSchemaTable()
 		{
@@ -453,27 +476,10 @@
 			foreach (var obj in rowData)
 			{
 				Assert.NotNull(obj);
-=======
-		class ExcelHeaders : ICsvSchemaProvider
-		{
-			public DbColumn GetColumn(string name, int ordinal)
-			{
-				return new ExcelColumn("" + (char)('A' + ordinal), ordinal);
-			}
-
-			class ExcelColumn : DbColumn
-			{
-				public ExcelColumn(string name, int ordinal)
-				{
-					this.ColumnName = name;
-					this.ColumnOrdinal = ordinal;
-				}
->>>>>>> 5011d1fd
-			}
-		}
-
-		[Fact]
-<<<<<<< HEAD
+			}
+		}
+
+		[Fact]
 		public void TextReader()
 		{
 			using var tr = File.OpenText("Data\\Binary.csv");
@@ -518,18 +524,6 @@
 			Assert.Equal(0, csv.Depth);
 			Assert.False(csv.IsClosed);
 			Assert.Equal(-1, csv.RecordsAffected);
-=======
-		public void DupeHeaderFix()
-		{
-			var data = "a,b,c,d,e,e";
-
-			var fixSchema = new ExcelHeaders();
-			var opts = new CsvDataReaderOptions { Schema = fixSchema };
-
-			var csv = CsvDataReader.Create(new StringReader(data), opts);
-			Assert.Equal(6, csv.FieldCount);
-
->>>>>>> 5011d1fd
 		}
 	}
 }